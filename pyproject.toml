--- conflicted
+++ resolved
@@ -21,22 +21,19 @@
 graphviz = ">=0.14.1,<0.21.0"
 seaborn = ">=0.11.1,<0.13.0"
 scikit-learn = "^1.1.1"
+sympy = "^1.10.1"
 tinkerforge = {version = "^2.1.25", optional=true}
 torch = "1.12.1"
 tqdm = "^4.64.0"
-sympy = "^1.10.1"
 
 [tool.poetry.extras]
 tinkerforge = ["tinkerforge"]
 
 [tool.poetry.group.dev.dependencies]
 jupyter = "^1.0.0"
-<<<<<<< HEAD
 pytest = "^7.1.0"
 ipython = "^8.4.0"
 ipywidgets = "^7.7.1"
-=======
->>>>>>> 822b1c80
 
 [tool.poetry.group.docs.dependencies]
 mkdocs-material = "^8.3.8"
