--- conflicted
+++ resolved
@@ -8,16 +8,8 @@
 import torch
 import torch.nn as nn
 
-<<<<<<< HEAD
-from aer.experimentalist.experiment_environment.variable import outputTypes
 from aer.theorist.darts.model_search import Network
-=======
-import aer.theorist.darts.SimpleNet_dataset as SimpleNetDatasetFile
-from aer.theorist.darts.SimpleNet_dataset import SimpleNetDataset
 from aer.variable import ValueType
-
-# new
->>>>>>> 832e10c4
 
 
 def create_output_file_name(
@@ -89,7 +81,7 @@
     )
 
 
-def get_loss_function(outputType: outputTypes):
+def get_loss_function(outputType: ValueType):
     """
     Returns the loss function for the given output type of a dependent variable.
 
@@ -109,7 +101,7 @@
     return dataSets.get(outputType, nn.MSELoss)
 
 
-def get_output_format(outputType: outputTypes):
+def get_output_format(outputType: ValueType):
     """
     Returns the output format (activation function of the final output layer)
     for the given output type of a dependent variable.
@@ -129,7 +121,7 @@
     return dataSets.get(outputType, nn.MSELoss)
 
 
-def get_output_str(outputType: outputTypes) -> typing.Optional[str]:
+def get_output_str(outputType: ValueType) -> typing.Optional[str]:
     """
     Returns the output string for the given output type of a dependent variable.
 
@@ -164,7 +156,7 @@
 
 
 def compute_BIC(
-    output_type: outputTypes,
+    output_type: ValueType,
     model: torch.nn.Module,
     input: torch.Tensor,
     target: torch.Tensor,
