--- conflicted
+++ resolved
@@ -214,12 +214,8 @@
         n_input_states: int = 2,
         architecture_fixed: bool = False,
         classifier_weight_decay: float = 0,
-<<<<<<< HEAD
         darts_type: DARTSType = DARTSType.ORIGINAL,
-=======
-        darts_type: DARTS_Type = DARTS_Type.ORIGINAL,
         primitives: Sequence[str] = PRIMITIVES,
->>>>>>> 5e11981a
     ):
         """
         Initializes the network.
