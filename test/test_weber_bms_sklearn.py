--- conflicted
+++ resolved
@@ -52,14 +52,5 @@
 
 print(estimator.model_)
 
-<<<<<<< HEAD
 test_x = x.head()
 estimator.predict(test_x)
-=======
-# sklearn -> takes data as numpy ndarray
-# og BMS -> takes data as pandas dataframe
-# problem: metadata
-# s1 s2
-# 0.2 0.3
-# 0.1 0.2
->>>>>>> 6fa44114
