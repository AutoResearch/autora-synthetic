--- conflicted
+++ resolved
@@ -41,7 +41,8 @@
 nav:
 - Introduction: 'index.md'
 - Experimentalists:
-  - Overview: 'pipeline/Experimentalist Pipeline Examples.ipynb'
+  - Overview: 'experimentalists/overview.md'
+  - Pipeline: 'pipeline/Experimentalist Pipeline Examples.ipynb'
 - Synthetic Experiments:
   - Inventory: 'synthetic/inventory.ipynb'
 - Theorists:
@@ -55,7 +56,6 @@
       - Basic Usage: 'theorist/darts/example.ipynb'
       - Weber-Fechner Law: 'theorist/darts/weber.ipynb'
   - BMS:
-<<<<<<< HEAD
     - Introduction: 'theorist/bms/introduction.md'
     - How it works: 'theorist/bms/how_it_works.md'
     - Meta parameters: 'theorist/bms/meta_parameters.md'
@@ -63,7 +63,14 @@
     - Examples:
       - Basic Usage: 'theorist/bms/example.ipynb'
       - Weber-Fechner Law: 'theorist/bms/weber.ipynb'
-  - BSR: 'theorist/bsr/bsr.ipynb'
+  - BSR: 
+    - Introduction: 'theorist/bsr/introduction.md'
+    - How it works: 'theorist/bsr/how_it_works.md'
+    - Meta parameters: 'theorist/bsr/meta_parameters.md'
+    - Search space: 'theorist/bsr/search_space.md'
+    - Examples:
+      - Example 1: 'theorist/bsr/example.md'
+      - Example 2: 'theorist/bsr/bsr.ipynb'
 - Cycle:
   - Scoring:
     - Logistic Regression: 'cycle/cycle_scoring.ipynb'
@@ -73,20 +80,4 @@
     - DARTS & BMS: 'cycle/simple_cycle_bms_darts.ipynb'
     - BMS & Poppernet: 'cycle/simple_cycle_bms_model_poppernet.ipynb'
     - Uncertainty Experimentalist: 'cycle/simple_cycle_uncertainty_experimentalist.ipynb'
-- Code Reference: reference/autora/  #
-=======
-      - Introduction: 'theorist/bms/introduction.md'
-      - How it works: 'theorist/bms/how_it_works.md'
-      - Meta parameters: 'theorist/bms/meta_parameters.md'
-      - Search space: 'theorist/bms/search_space.md'
-      - Example: 'theorist/bms/example.md'
-   - BSR:
-      - Introduction: 'theorist/bsr/introduction.md'
-      - How it works: 'theorist/bsr/how_it_works.md'
-      - Meta parameters: 'theorist/bsr/meta_parameters.md'
-      - Search space: 'theorist/bsr/search_space.md'
-      - Example: 'theorist/bsr/example.md'
-- Experimentalists:
-    - Overview: 'experimentalists/overview.md'
-- Code Reference: reference/  #
->>>>>>> 01f0dcb6
+- Code Reference: reference/autora/