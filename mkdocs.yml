# yaml-language-server: $schema=https://squidfunk.github.io/mkdocs-material/schema.json

site_name: Autonomous Empirical Research

theme:
  name: material

watch:
  - autora/

plugins:
  - search
  - gen-files:
      scripts:
        - docs/gen_ref_pages.py
  - literate-nav:
        nav_file: SUMMARY.md
  - section-index
  - mkdocstrings:
      handlers:
        python:
          import:
            - https://scikit-learn.org/stable/objects.inv


markdown_extensions:
  - pymdownx.arithmatex:
      generic: true

extra_javascript:
  - javascripts/mathjax.js
  - https://polyfill.io/v3/polyfill.min.js?features=es6
  - https://cdn.jsdelivr.net/npm/mathjax@3/es5/tex-mml-chtml.js


nav:
- Introduction: 'index.md'
- Theorists:
  - Overview: 'theorist/overview.md'
  - DARTS:
      - Introduction: 'theorist/darts/introduction.md'
      - How it works: 'theorist/darts/how_it_works.md'
      - Meta parameters: 'theorist/darts/meta_parameters.md'
      - Search space: 'theorist/darts/search_space.md'
      - Example: 'theorist/darts/example.md'
  - BMS:
      - Introduction: 'theorist/bms/introduction.md'
      - How it works: 'theorist/bms/how_it_works.md'
      - Meta parameters: 'theorist/bms/meta_parameters.md'
      - Search space: 'theorist/bms/search_space.md'
      - Example: 'theorist/bms/example.md'
<<<<<<< HEAD
- Experimentalists:
    - Overview: 'experimentalists/overview.md'
=======
    BSR:
      - Introduction: 'theorist/bsr/introduction.md'
      - How it works: 'theorist/bsr/how_it_works.md'
      - Meta parameters: 'theorist/bsr/meta_parameters.md'
      - Search space: 'theorist/bsr/search_space.md'
      - Example: 'theorist/bsr/example.md'
>>>>>>> 7fccbdd6
- Code Reference: reference/  #
<|MERGE_RESOLUTION|>--- conflicted
+++ resolved
@@ -49,15 +49,12 @@
       - Meta parameters: 'theorist/bms/meta_parameters.md'
       - Search space: 'theorist/bms/search_space.md'
       - Example: 'theorist/bms/example.md'
-<<<<<<< HEAD
-- Experimentalists:
-    - Overview: 'experimentalists/overview.md'
-=======
-    BSR:
+   - BSR:
       - Introduction: 'theorist/bsr/introduction.md'
       - How it works: 'theorist/bsr/how_it_works.md'
       - Meta parameters: 'theorist/bsr/meta_parameters.md'
       - Search space: 'theorist/bsr/search_space.md'
       - Example: 'theorist/bsr/example.md'
->>>>>>> 7fccbdd6
+- Experimentalists:
+    - Overview: 'experimentalists/overview.md'
 - Code Reference: reference/  #
