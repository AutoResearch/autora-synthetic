--- conflicted
+++ resolved
@@ -48,18 +48,9 @@
 
 This uses the [`Brewfile`](./Brewfile) to install all the packages required.
 
-<<<<<<< HEAD
-We suggest using the version listed in the file [`pyproject.toml`](./pyproject.toml), which looks like:
-
-```toml
-[tool.poetry.dependencies]
-python = '>=3.8.13,<3.11'
-```
-=======
 #### Initialize pyenv
 
 `pyenv` allows installing different versions of `python`. Run the initialization script as follows:
->>>>>>> 3d29e397
 
 ```shell
 pyenv init
@@ -92,6 +83,8 @@
 pyenv install 3.8.13
 ```
 
+### Set up the `python` environment
+
 You can use this `python` version with the `poetry` package manager to create an isolated environment where you can run the AER code. `poetry` handles resolving dependencies between `python` modules and ensures that you are using the same package versions as other members of the development team (which is a good thing).
 
 There are two suggested options for initializing an environment:
@@ -99,8 +92,6 @@
 - Using your IDE to initialize the `poetry` environment. 
 
 *Note: For end-users, it may be more appropriate to use an environment manager like `Anaconda` or `Miniconda` instead of `poetry`, but this is not currently supported.*
-
-### `poetry` Setup
 
 #### Command Line `poetry` Setup
 
@@ -185,7 +176,7 @@
     `~/.pyenv/versions/3.8.13/bin/python3`
   - Select "install packages from pyproject.toml"
   - Poetry executable: select the path to the poetry installation you have, e.g. 
-    `~/.local/pipx/venvs/poetry/bin/poetry`
+    `/opt/homebrew/bin/poetry`
   - Click "OK" and wait while the environment builds.
 
 - **If you have already initialized a `poetry` environment**, 
