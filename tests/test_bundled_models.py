--- conflicted
+++ resolved
@@ -8,15 +8,12 @@
     expected_value_theory,
 )
 from autora.experiment_runner.synthetic.economics.prospect_theory import prospect_theory
-<<<<<<< HEAD
 from autora.experiment_runner.synthetic.psychology.luce_choice_ratio import (
     luce_choice_ratio,
 )
 from autora.experiment_runner.synthetic.psychology.stroop_model import (
     stroop_model,
 )
-=======
->>>>>>> 1136529e
 from autora.experiment_runner.synthetic.neuroscience.task_switching import (
     task_switching,
 )
@@ -40,12 +37,8 @@
     ("weber_fechner_law", weber_fechner_law),
     ("stroop_model", stroop_model),
     ("stevens_power_law", stevens_power_law),
-<<<<<<< HEAD
-
-=======
     ("task_switching", task_switching),
     ("exp_learning", exp_learning),
->>>>>>> 1136529e
 ]
 
 all_bundled_model_names = [b[0] for b in all_bundled_models]
