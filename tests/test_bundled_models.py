from hypothesis import given
from hypothesis import strategies as st

from autora.experiment_runner.synthetic.abstract.template_experiment import (
    template_experiment,
)
from autora.experiment_runner.synthetic.economics.expected_value_theory import (
    expected_value_theory,
)
from autora.experiment_runner.synthetic.economics.prospect_theory import prospect_theory
from autora.experiment_runner.synthetic.psychology.luce_choice_ratio import (
    luce_choice_ratio,
)
from autora.experiment_runner.synthetic.psychology.stroop_model import (
    stroop_model,
)
from autora.experiment_runner.synthetic.psychophysics.weber_fechner_law import (
    weber_fechner_law,
)
from autora.experiment_runner.synthetic.psychophysics.stevens_power_law import (
    stevens_power_law,
)
from autora.experiment_runner.synthetic.psychology.exp_learning import (
    exp_learning,
)
from autora.experiment_runner.synthetic.utilities import describe, register, retrieve

all_bundled_models = [
    ("expected_value_theory", expected_value_theory),
    ("prospect_theory", prospect_theory),
    ("luce_choice_ratio", luce_choice_ratio),
    ("template_experiment", template_experiment),
    ("weber_fechner_law", weber_fechner_law),
<<<<<<< HEAD
    ("stroop_model", stroop_model),
=======
    ("stevens_power_law", stevens_power_law),
>>>>>>> a0aca3d4
]

all_bundled_model_names = [b[0] for b in all_bundled_models]

for name, func in all_bundled_models:
    register(name, func)


@given(name=st.sampled_from(all_bundled_model_names))
def test_bundled_models_can_be_retrieved_by_name(name):
    model = retrieve(name)
    assert model is not None


@given(name=st.sampled_from(all_bundled_model_names))
def test_bundled_models_can_be_described_by_name(name):
    description = describe(name)
    assert isinstance(description, str)


@given(name=st.sampled_from(all_bundled_model_names))
def test_bundled_models_can_be_described_by_model(name):
    model = retrieve(name)
    description = describe(model)
    assert isinstance(description, str)


@given(name=st.sampled_from(all_bundled_model_names))
def test_model_descriptions_from_name_model_closure_are_the_same(name):
    description_from_name = describe(name)
    description_from_model = describe(retrieve(name))
    description_from_closure = describe(retrieve(name).factory_function)

    assert description_from_name == description_from_model
    assert description_from_model == description_from_closure
    assert description_from_closure == description_from_name<|MERGE_RESOLUTION|>--- conflicted
+++ resolved
@@ -31,11 +31,9 @@
     ("luce_choice_ratio", luce_choice_ratio),
     ("template_experiment", template_experiment),
     ("weber_fechner_law", weber_fechner_law),
-<<<<<<< HEAD
     ("stroop_model", stroop_model),
-=======
     ("stevens_power_law", stevens_power_law),
->>>>>>> a0aca3d4
+
 ]
 
 all_bundled_model_names = [b[0] for b in all_bundled_models]
