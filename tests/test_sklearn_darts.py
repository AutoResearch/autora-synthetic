import unittest

import numpy as np
from sklearn.model_selection import GridSearchCV, train_test_split

<<<<<<< HEAD
from autora.skl.darts import DARTSRegressor
=======
from aer.skl.darts import DARTSRegressor, DARTSType, ValueType
>>>>>>> 59bf0e74


def generate_noisy_constant_data(
    const: float = 0.5, epsilon: float = 0.01, num: int = 1000, seed: int = 42
):
    X = np.expand_dims(np.linspace(start=0, stop=1, num=num), 1)
    y = np.random.default_rng(seed).normal(loc=const, scale=epsilon, size=num)
    return X, y, const, epsilon


def generate_constant_data(const: float = 0.5, num: int = 1000):
    X = np.expand_dims(np.linspace(start=0, stop=1, num=num), 1)
    y = const * np.ones(num)
    return X, y, const


class TestDarts(unittest.TestCase):
    def assertBetween(self, a, bmin, bmax):
        self.assertGreater(a, bmin)
        self.assertLess(a, bmax)

    def test_constant_model(self):

        X, y, const, epsilon = generate_noisy_constant_data()

        X_train, X_test, y_train, y_test = train_test_split(
            X, y, test_size=0.2, random_state=42
        )

        estimator = DARTSRegressor(num_graph_nodes=1)

        estimator.fit(X_train, y_train)

        self.assertIsNotNone(estimator)

        for y_pred_i in np.nditer(estimator.predict(X_test)):
            self.assertBetween(
                y_pred_i, const - (5.0 * epsilon), const + (5.0 * epsilon)
            )

        print(estimator.network_)

    def test_enum_string_inputs(self):

        X, y, const, epsilon = generate_noisy_constant_data()

        kwargs = dict(
            num_graph_nodes=1,
            max_epochs=1,
            arch_updates_per_epoch=1,
            param_updates_per_epoch=1,
        )

        DARTSRegressor(darts_type="fair", **kwargs).fit(X, y)
        DARTSRegressor(darts_type=DARTSType.FAIR, **kwargs).fit(X, y)
        DARTSRegressor(darts_type="original", **kwargs).fit(X, y)
        DARTSRegressor(darts_type=DARTSType.ORIGINAL, **kwargs).fit(X, y)

        DARTSRegressor(output_type="probability", **kwargs).fit(X, y)
        DARTSRegressor(output_type=ValueType.PROBABILITY, **kwargs).fit(X, y)
        DARTSRegressor(output_type=ValueType.PROBABILITY_SAMPLE, **kwargs).fit(X, y)
        DARTSRegressor(output_type="probability_distribution", **kwargs).fit(X, y)
        DARTSRegressor(output_type=ValueType.PROBABILITY_DISTRIBUTION, **kwargs).fit(
            X, y
        )
        self.assertRaises(
            NotImplementedError, DARTSRegressor(output_type="class", **kwargs).fit, X, y
        )
        self.assertRaises(
            NotImplementedError,
            DARTSRegressor(output_type=ValueType.CLASS, **kwargs).fit,
            X,
            y,
        )

    def test_metaparam_optimization(self):

        X, y, const = generate_constant_data()

        X_train, X_test, y_train, y_test = train_test_split(
            X, y, test_size=0.2, random_state=42
        )

        estimator = GridSearchCV(
            estimator=DARTSRegressor(),
            cv=2,
            param_grid=[
                {
                    "max_epochs": [10, 50],
                    "arch_updates_per_epoch": [5, 10, 15],
                    "param_updates_per_epoch": [5, 10, 15],
                    "num_graph_nodes": [1, 2, 3],
                }
            ],
        )

        estimator.fit(X_train, y_train)

        print(estimator.best_params_)
        print(X_test)
        print(estimator.predict(X_test))

        for y_pred_i in np.nditer(estimator.predict(X_test)):
            self.assertBetween(y_pred_i, const - 0.01, const + 0.01)

        print(estimator.predict(X_test))


if __name__ == "__main__":
    unittest.main()<|MERGE_RESOLUTION|>--- conflicted
+++ resolved
@@ -3,11 +3,7 @@
 import numpy as np
 from sklearn.model_selection import GridSearchCV, train_test_split
 
-<<<<<<< HEAD
-from autora.skl.darts import DARTSRegressor
-=======
-from aer.skl.darts import DARTSRegressor, DARTSType, ValueType
->>>>>>> 59bf0e74
+from autora.skl.darts import DARTSRegressor, DARTSType, ValueType
 
 
 def generate_noisy_constant_data(
