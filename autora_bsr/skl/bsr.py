import copy
import logging
import time

import numpy as np
import pandas as pd
from scipy.stats import invgamma
from sklearn.base import BaseEstimator, RegressorMixin
from sklearn.utils.validation import check_is_fitted

from autora_bsr.utils.funcs import (
    prop_new,
    grow,
    get_expression,
    get_all_nodes,
)

from typing import Union, Optional, List

from autora_bsr.utils.node import Node
from autora_bsr.utils.prior import get_prior_dict

_logger = logging.getLogger(__name__)


class BSRRegressor(BaseEstimator, RegressorMixin):
    """
    Bayesian Symbolic Regression (BSR)

    A MCMC-sampling-based Bayesian approach to symbolic regression -- a machine learning method
    that bridges `X` and `y` by automatically building up mathematical expressions of basic functions.
    Performance and speed of `BSR` depends on pre-defined parameters.

    This class is intended to be compatible with the
    [Scikit-Learn Estimator API](https://scikit-learn.org/stable/developers/develop.html).

    Examples:

        >>> import numpy as np
        >>> num_samples = 1000
        >>> X = np.linspace(start=0, stop=1, num=num_samples).reshape(-1, 1)
        >>> y = np.sqrt(X)
        >>> estimator = BSRRegressor()
        >>> estimator = estimator.fit(X, y)
        >>> estimator.predict([[1.5]])

    Attributes:
        roots_: the root(s) of the best-fit symbolic regression (SR) tree(s)
        betas_: the beta parameters of the best-fit model
        train_errs: the training losses associated with the best-fit model
    """

    def __init__(
        self,
        tree_num: int = 3,
        itr_num: int = 5000,
        alpha1: float = 0.4,
        alpha2: float = 0.4,
        beta: float = -1,
        show_log: bool = False,
        val: int = 100,
        last_idx: int = -1,
    ):
        """
        Arguments:
            tree_num: pre-specified number of SR trees to fit in the model
            itr_num: number of iterations steps to run for the model fitting process
            alpha1, alpha2, beta: the hyper-parameters of priors
            show_log: whether to output certain logging info
            val: number of validation steps to run for each iteration step
            last_idx: the index of which latest (most best-fit) model to use
                (-1 means the latest one)
        """
        self.tree_num = tree_num
        self.itr_num = itr_num
        self.alpha1 = alpha1
        self.alpha2 = alpha2
        self.beta = beta
        self.show_log = show_log
        self.val = val
        self.last_idx = last_idx

        self.roots_ = []
        self.betas_ = []
        self.train_errs_ = []

        self.X_: Optional[Union[np.ndarray, pd.DataFrame]] = None
        self.y_: Optional[Union[np.ndarray, pd.DataFrame]] = None

    def model(self, last_ind: int = 1) -> List[str]:
        models = []
        for i in range(self.tree_num):
            models.append(get_expression(self.roots_[-last_ind][i]))
        return models

    def complexity(self) -> int:
        cp = 0
        for i in range(self.tree_num):
            root_node = self.roots_[-1][i]
            num = len(get_all_nodes(root_node))
            cp = cp + num
        return cp

    def predict(self, X: Union[np.ndarray, pd.DataFrame]) -> np.ndarray:
        """
        Applies the fitted model to a set of independent variables `X`,
        to give predictions for the dependent variable `y`.

        Arguments:
            X: independent variables in an n-dimensional array
        Returns:
            y: predicted dependent variable values
        """
        if isinstance(X, np.ndarray):
            X = pd.DataFrame(X)

        check_is_fitted(self, attributes=["roots_"])

        k = self.tree_num
        n_test = X.shape[0]
        tree_outs = np.zeros((n_test, k))

        for i in np.arange(k):
            tree_out = self.roots_[-self.last_idx][i].evaluate(X)
            tree_out.shape = tree_out.shape[0]
            tree_outs[:, i] = tree_out

        ones = np.ones((n_test, 1))
        tree_outs = np.concatenate((ones, tree_outs), axis=1)
        _beta = self.betas_[-self.last_idx]
        output = np.matmul(tree_outs, _beta)

        return output

    def fit(self, X: Union[np.ndarray, pd.DataFrame], y: Union[np.ndarray, pd.DataFrame]):
        """
        Runs the optimization for a given set of `X`s and `y`s.

        Arguments:
            X: independent variables in an n-dimensional array
            y: dependent variables in an n-dimensional array
        Returns:
            self (BSR): the fitted estimator
        """
        # train_data must be a dataframe
        if isinstance(X, np.ndarray):
            X = pd.DataFrame(X)
        train_errs = []
        roots = []
        betas = []
        itr_num = self.itr_num
        k = self.tree_num
        beta = self.beta

        if self.show_log:
            _logger.info("Starting training")
        while len(train_errs) < itr_num:
            n_feature = X.shape[1]
            n_train = X.shape[0]

            ops_name_lst, ops_weight_lst, ops_priors = get_prior_dict(prior_name="Uniform")

            # List of tree samples
            root_lists = [[] for _ in range(k)]

            sigma_a_list = []  # List of sigma_a, for each component tree
            sigma_b_list = []  # List of sigma_b, for each component tree

            sigma_y = invgamma.rvs(1)  # for output y

            # Initialization
            for count in np.arange(k):
                # create a new root node
                root = Node(0)
                sigma_a = invgamma.rvs(1)
                sigma_b = invgamma.rvs(1)

                # grow a tree from the root node
                if self.show_log:
                    _logger.info("Grow a tree from the root node")

                grow(root, ops_name_lst, ops_weight_lst, ops_priors, n_feature, sigma_a=sigma_a, sigma_b=sigma_b)

                # put the root into list
                root_lists[count].append(root)
                sigma_a_list.append(sigma_a)
                sigma_b_list.append(sigma_b)

            # calculate beta
            if self.show_log:
                _logger.info("Calculate beta")
            # added a constant in the regression by fwl
            tree_outputs = np.zeros((n_train, k))

            for count in np.arange(k):
                temp = root_lists[count][-1].evaluate(X)
                temp.shape = temp.shape[0]
                tree_outputs[:, count] = temp

            constant = np.ones((n_train, 1))  # added a constant
            tree_outputs = np.concatenate((constant, tree_outputs), axis=1)
            scale = np.max(np.abs(tree_outputs))
            tree_outputs = tree_outputs / scale
            epsilon = (
                np.eye(tree_outputs.shape[1]) * 1e-6
            )  # add to the matrix to prevent singular matrrix
            yy = np.array(y)
            yy.shape = (yy.shape[0], 1)
            _beta = np.linalg.inv(np.matmul(tree_outputs.transpose(), tree_outputs) + epsilon)
            _beta = np.matmul(_beta, np.matmul(tree_outputs.transpose(), yy))
            output = np.matmul(tree_outputs, _beta)
            # rescale the beta, above we scale tree_outputs for calculation by fwl
            _beta /= scale

            total = 0
            accepted = 0
            errs = []
            total_list = []
            node_counts = []

            tic = time.time()

            if self.show_log:
                _logger.info("While total < ", self.val)
            while total < self.val:
                curr_roots = []  # list of current components

                switch_label = False
                for count in range(k):
                    curr_roots = []  # list of current components
                    for i in np.arange(k):
                        curr_roots.append(root_lists[i][-1])
                    # pick the root to be changed
                    sigma_a = sigma_a_list[count]
                    sigma_b = sigma_b_list[count]

                    # the returned root is a new copy
                    if self.show_log:
                        _logger.info("new_prop...")
                    res, root, sigma_y, sigma_a, sigma_b = prop_new(
                        curr_roots,
                        count,
                        sigma_y,
                        beta,
                        sigma_a,
                        sigma_b,
                        X,
                        y,
                        ops_name_lst,
                        ops_weight_lst,
                        ops_priors
                    )
                    if self.show_log:
                        _logger.info("res:", res)
                        print(root)

                    total += 1
                    # update sigma_a and sigma_b
                    sigma_a_list[count] = sigma_a
                    sigma_b_list[count] = sigma_b

                    if res:
                        # flag = False
                        accepted += 1
                        # record newly accepted root
                        root_lists[count].append(copy.deepcopy(root))

                        node_sums = 0
                        for i in np.arange(k):
                            node_sums += len(get_all_nodes(root_lists[i][-1]))
                        node_counts.append(node_sums)

                        tree_outputs = np.zeros((n_train, k))

                        for i in np.arange(k):
                            temp = root_lists[count][-1].evaluate(X)
                            temp.shape = temp.shape[0]
                            tree_outputs[:, i] = temp

                        constant = np.ones((n_train, 1))
                        tree_outputs = np.concatenate((constant, tree_outputs), axis=1)
                        scale = np.max(np.abs(tree_outputs))
                        tree_outputs = tree_outputs / scale
                        epsilon = (
                            np.eye(tree_outputs.shape[1]) * 1e-6
                        )  # add to prevent singular matrix
                        yy = np.array(y)
                        yy.shape = (yy.shape[0], 1)
                        _beta = np.linalg.inv(np.matmul(tree_outputs.transpose(), tree_outputs) + epsilon)
                        _beta = np.matmul(_beta, np.matmul(tree_outputs.transpose(), yy))

                        output = np.matmul(tree_outputs, _beta)
                        # rescale the beta, above we scale tree_outputs for calculation
                        _beta /= scale

                        error = 0
                        for i in np.arange(0, n_train):
                            error += (output[i, 0] - y[i]) * (
                                    output[i, 0] - y[i]
                            )

                        rmse = np.sqrt(error / n_train)
<<<<<<< HEAD
                        errs.append(rmse)
=======
                        errList.append(rmse)

                        sigma_rounded = round(sigma, 5)
                        rmse_rounded = round(rmse, 5)

                        if self.disp:
                            _logger.info(
                                f"Accept {accepted}th after {total} proposals "
                                f"and update {count}th component"
                            )
                            _logger.info(
                                f"sigma: {sigma_rounded}s; error: {rmse_rounded}s"
                            )
>>>>>>> a44c74e9

                        total_list.append(total)
                        total = 0

                    if len(errs) > 100:
                        lapses = min(10, len(errs))
                        converge_ratio = 1 - np.min(errs[-lapses:]) / np.mean(errs[-lapses:])
                        if converge_ratio < 0.05:
                            # converged
                            switch_label = True
                            break
                if switch_label:
                    break

            if self.show_log:
                for i in np.arange(0, len(y)):
                    _logger.info(output[i, 0], y[i])
            toc = time.time()
            tictoc = toc - tic
            if self.show_log:
                _logger.info("Run time: {:.2f}s".format(tictoc))

                _logger.info("------")
                _logger.info("Mean rmse of last 5 accepts: {}".format(np.mean(errs[-6:-1])))

            train_errs.append(errs)
            roots.append(curr_roots)
            betas.append(_beta)

        self.roots_ = roots
        self.train_errs_ = train_errs
        self.betas_ = betas
        self.X_, self.y_ = X, y
        return self<|MERGE_RESOLUTION|>--- conflicted
+++ resolved
@@ -294,29 +294,13 @@
                         _beta /= scale
 
                         error = 0
-                        for i in np.arange(0, n_train):
+                        for i in np.arange(n_train):
                             error += (output[i, 0] - y[i]) * (
                                     output[i, 0] - y[i]
                             )
 
                         rmse = np.sqrt(error / n_train)
-<<<<<<< HEAD
                         errs.append(rmse)
-=======
-                        errList.append(rmse)
-
-                        sigma_rounded = round(sigma, 5)
-                        rmse_rounded = round(rmse, 5)
-
-                        if self.disp:
-                            _logger.info(
-                                f"Accept {accepted}th after {total} proposals "
-                                f"and update {count}th component"
-                            )
-                            _logger.info(
-                                f"sigma: {sigma_rounded}s; error: {rmse_rounded}s"
-                            )
->>>>>>> a44c74e9
 
                         total_list.append(total)
                         total = 0
@@ -328,26 +312,26 @@
                             # converged
                             switch_label = True
                             break
-                if switch_label:
-                    break
-
-            if self.show_log:
-                for i in np.arange(0, len(y)):
-                    _logger.info(output[i, 0], y[i])
-            toc = time.time()
-            tictoc = toc - tic
-            if self.show_log:
-                _logger.info("Run time: {:.2f}s".format(tictoc))
-
-                _logger.info("------")
-                _logger.info("Mean rmse of last 5 accepts: {}".format(np.mean(errs[-6:-1])))
-
-            train_errs.append(errs)
-            roots.append(curr_roots)
-            betas.append(_beta)
-
-        self.roots_ = roots
-        self.train_errs_ = train_errs
-        self.betas_ = betas
-        self.X_, self.y_ = X, y
-        return self+                    if switch_label:
+                        break
+
+                    if self.show_log:
+                        for i in np.arange(0, len(y)):
+                            _logger.info(output[i, 0], y[i])
+                    toc = time.time()
+                    tictoc = toc - tic
+                    if self.show_log:
+                        _logger.info("Run time: {:.2f}s".format(tictoc))
+
+                        _logger.info("------")
+                        _logger.info("Mean rmse of last 5 accepts: {}".format(np.mean(errs[-6:-1])))
+
+                    train_errs.append(errs)
+                    roots.append(curr_roots)
+                    betas.append(_beta)
+
+                self.roots_ = roots
+                self.train_errs_ = train_errs
+                self.betas_ = betas
+                self.X_, self.y_ = X, y
+                return self